# (c) 2012, Michael DeHaan <michael.dehaan@gmail.com>
#
# This file is part of Ansible
#
# Ansible is free software: you can redistribute it and/or modify
# it under the terms of the GNU General Public License as published by
# the Free Software Foundation, either version 3 of the License, or
# (at your option) any later version.
#
# Ansible is distributed in the hope that it will be useful,
# but WITHOUT ANY WARRANTY; without even the implied warranty of
# MERCHANTABILITY or FITNESS FOR A PARTICULAR PURPOSE.  See the
# GNU General Public License for more details.
#
# You should have received a copy of the GNU General Public License
# along with Ansible.  If not, see <http://www.gnu.org/licenses/>.

import sys
import re
import os
import shlex
import yaml
import copy
import optparse
import operator
from ansible import errors
from ansible import __version__
from ansible.utils.plugins import *
from ansible.utils import template
import ansible.constants as C
import time
import StringIO
import stat
import termios
import tty
import pipes
import random
import difflib
import warnings
import traceback

VERBOSITY=0

MAX_FILE_SIZE_FOR_DIFF=1*1024*1024

try:
    import json
except ImportError:
    import simplejson as json

try:
    from hashlib import md5 as _md5
except ImportError:
    from md5 import md5 as _md5

PASSLIB_AVAILABLE = False
try:
    import passlib.hash
    PASSLIB_AVAILABLE = True
except:
    pass

KEYCZAR_AVAILABLE=False
try:
    import keyczar.errors as key_errors
    from keyczar.keys import AesKey
    KEYCZAR_AVAILABLE=True
except ImportError:
    pass

###############################################################
# abtractions around keyczar

def key_for_hostname(hostname):
    # fireball mode is an implementation of ansible firing up zeromq via SSH
    # to use no persistent daemons or key management

    if not KEYCZAR_AVAILABLE:
        raise errors.AnsibleError("python-keyczar must be installed to use fireball mode")

    key_path = os.path.expanduser("~/.fireball.keys")
    if not os.path.exists(key_path):
        os.makedirs(key_path)
    key_path = os.path.expanduser("~/.fireball.keys/%s" % hostname)

    # use new AES keys every 2 hours, which means fireball must not allow running for longer either
    if not os.path.exists(key_path) or (time.time() - os.path.getmtime(key_path) > 60*60*2):
        key = AesKey.Generate()
        fh = open(key_path, "w")
        fh.write(str(key))
        fh.close()
        return key
    else:
        fh = open(key_path)
        key = AesKey.Read(fh.read())
        fh.close()
        return key

def encrypt(key, msg):
    return key.Encrypt(msg)

def decrypt(key, msg):
    try:
        return key.Decrypt(msg)
    except key_errors.InvalidSignatureError:
        raise errors.AnsibleError("decryption failed")

###############################################################
# UTILITY FUNCTIONS FOR COMMAND LINE TOOLS
###############################################################

def err(msg):
    ''' print an error message to stderr '''

    print >> sys.stderr, msg

def exit(msg, rc=1):
    ''' quit with an error to stdout and a failure code '''

    err(msg)
    sys.exit(rc)

def jsonify(result, format=False):
    ''' format JSON output (uncompressed or uncompressed) '''

    if result is None:
        return "{}"
    result2 = result.copy()
    if format:
        return json.dumps(result2, sort_keys=True, indent=4)
    else:
        return json.dumps(result2, sort_keys=True)

def write_tree_file(tree, hostname, buf):
    ''' write something into treedir/hostname '''

    # TODO: might be nice to append playbook runs per host in a similar way
    # in which case, we'd want append mode.
    path = os.path.join(tree, hostname)
    fd = open(path, "w+")
    fd.write(buf)
    fd.close()

def is_failed(result):
    ''' is a given JSON result a failed result? '''

    return ((result.get('rc', 0) != 0) or (result.get('failed', False) in [ True, 'True', 'true']))

def is_changed(result):
    ''' is a given JSON result a changed result? '''

    return (result.get('changed', False) in [ True, 'True', 'true'])

def check_conditional(conditional):

    if not isinstance(conditional, basestring):
        return conditional

    try:
        conditional = conditional.replace("\n", "\\n")
        result = safe_eval(conditional)
        if result not in [ True, False ]:
            raise errors.AnsibleError("Conditional expression must evaluate to True or False: %s" % conditional)
        return result

    except (NameError, SyntaxError):
        raise errors.AnsibleError("Could not evaluate the expression: (%s)" % conditional)

def is_executable(path):
    '''is the given path executable?'''
    return (stat.S_IXUSR & os.stat(path)[stat.ST_MODE]
            or stat.S_IXGRP & os.stat(path)[stat.ST_MODE]
            or stat.S_IXOTH & os.stat(path)[stat.ST_MODE])

def prepare_writeable_dir(tree):
    ''' make sure a directory exists and is writeable '''

    if tree != '/':
        tree = os.path.realpath(os.path.expanduser(tree))
    if not os.path.exists(tree):
        try:
            os.makedirs(tree)
        except (IOError, OSError), e:
            exit("Could not make dir %s: %s" % (tree, e))
    if not os.access(tree, os.W_OK):
        exit("Cannot write to path %s" % tree)

def path_dwim(basedir, given):
    '''
    make relative paths work like folks expect.
    '''

    if given.startswith("/"):
        return os.path.abspath(given)
    elif given.startswith("~"):
        return os.path.abspath(os.path.expanduser(given))
    else:
        return os.path.abspath(os.path.join(basedir, given))

def path_dwim_relative(original, dirname, source, playbook_base, check=True):
    ''' find one file in a directory one level up in a dir named dirname relative to current '''
    # (used by roles code)

    basedir = os.path.dirname(original)
    template2 = os.path.join(basedir, '..', dirname, source)
    source2 = path_dwim(basedir, template2)
    if os.path.exists(source2):
        return source2
    obvious_local_path = path_dwim(playbook_base, source)
    if os.path.exists(obvious_local_path):
        return obvious_local_path
    if check:
        raise errors.AnsibleError("input file not found at %s or %s" % (source2, obvious_local_path))
    return source2 # which does not exist

def json_loads(data):
    ''' parse a JSON string and return a data structure '''

    return json.loads(data)

def parse_json(raw_data):
    ''' this version for module return data only '''

    orig_data = raw_data

    # ignore stuff like tcgetattr spewage or other warnings
    data = filter_leading_non_json_lines(raw_data)

    try:
        return json.loads(data)
    except:
        # not JSON, but try "Baby JSON" which allows many of our modules to not
        # require JSON and makes writing modules in bash much simpler
        results = {}
        try:
            tokens = shlex.split(data)
        except:
            print "failed to parse json: "+ data
            raise

        for t in tokens:
            if t.find("=") == -1:
                raise errors.AnsibleError("failed to parse: %s" % orig_data)
            (key,value) = t.split("=", 1)
            if key == 'changed' or 'failed':
                if value.lower() in [ 'true', '1' ]:
                    value = True
                elif value.lower() in [ 'false', '0' ]:
                    value = False
            if key == 'rc':
                value = int(value)
            results[key] = value
        if len(results.keys()) == 0:
            return { "failed" : True, "parsed" : False, "msg" : orig_data }
        return results

def parse_yaml(data):
    ''' convert a yaml string to a data structure '''
    return yaml.safe_load(data)

def process_yaml_error(exc, data, path=None):
    if hasattr(exc, 'problem_mark'):
        mark = exc.problem_mark
        if mark.line -1 >= 0:
            before_probline = data.split("\n")[mark.line-1]
        else:
            before_probline = ''
        probline = data.split("\n")[mark.line]
        arrow = " " * mark.column + "^"
        msg = """Syntax Error while loading YAML script, %s
Note: The error may actually appear before this position: line %s, column %s

%s
%s
%s""" % (path, mark.line + 1, mark.column + 1, before_probline, probline, arrow)
    else:
        # No problem markers means we have to throw a generic
        # "stuff messed up" type message. Sry bud.
        if path:
            msg = "Could not parse YAML. Check over %s again." % path
        else:
            msg = "Could not parse YAML."
    raise errors.AnsibleYAMLValidationFailed(msg)


def parse_yaml_from_file(path):
    ''' convert a yaml file to a data structure '''

    try:
        data = file(path).read()
        return parse_yaml(data)
    except IOError:
        raise errors.AnsibleError("file not found: %s" % path)
    except yaml.YAMLError, exc:
        process_yaml_error(exc, data, path)

def parse_kv(args):
    ''' convert a string of key/value items to a dict '''
    options = {}
    if args is not None:
        # attempting to split a unicode here does bad things
        args = args.encode('utf-8')
        vargs = [x.decode('utf-8') for x in shlex.split(args, posix=True)]
        #vargs = shlex.split(str(args), posix=True)
        for x in vargs:
            if x.find("=") != -1:
                k, v = x.split("=",1)
                options[k]=v
    return options

def merge_hash(a, b):
    ''' merges hash b into a
    this means that if b has key k, the resulting has will have a key k
    which value comes from b
    said differently, all key/value combination from b will override a's '''

    # and iterate over b keys
    for k, v in b.iteritems():
        if k in a and isinstance(a[k], dict):
            # if this key is a hash and exists in a
            # we recursively call ourselves with
            # the key value of b
            a[k] = merge_hash(a[k], v)
        else:
            # k is not in a, no need to merge b, we just deecopy
            # or k is not a dictionnary, no need to merge b either, we just deecopy it
            a[k] = v
    # finally, return the resulting hash when we're done iterating keys
    return a

def md5s(data):
    ''' Return MD5 hex digest of data. '''

    digest = _md5()
    digest.update(data.encode('utf-8'))
    return digest.hexdigest()

def md5(filename):
    ''' Return MD5 hex digest of local file, or None if file is not present. '''

    if not os.path.exists(filename):
        return None
    digest = _md5()
    blocksize = 64 * 1024
    infile = open(filename, 'rb')
    block = infile.read(blocksize)
    while block:
        digest.update(block)
        block = infile.read(blocksize)
    infile.close()
    return digest.hexdigest()

def default(value, function):
    ''' syntactic sugar around lazy evaluation of defaults '''
    if value is None:
        return function()
    return value

def _gitinfo():
    ''' returns a string containing git branch, commit id and commit date '''
    result = None
    repo_path = os.path.join(os.path.dirname(__file__), '..', '..', '..', '.git')

    if os.path.exists(repo_path):
        # Check if the .git is a file. If it is a file, it means that we are in a submodule structure.
        if os.path.isfile(repo_path):
            try:
                gitdir = yaml.safe_load(open(repo_path)).get('gitdir')
                # There is a posibility the .git file to have an absolute path.
                if os.path.isabs(gitdir):
                    repo_path = gitdir
                else:
                    repo_path = os.path.join(repo_path.split('.git')[0], gitdir)
            except (IOError, AttributeError):
                return ''
        f = open(os.path.join(repo_path, "HEAD"))
        branch = f.readline().split('/')[-1].rstrip("\n")
        f.close()
        branch_path = os.path.join(repo_path, "refs", "heads", branch)
        if os.path.exists(branch_path):
            f = open(branch_path)
            commit = f.readline()[:10]
            f.close()
            date = time.localtime(os.stat(branch_path).st_mtime)
            if time.daylight == 0:
                offset = time.timezone
            else:
                offset = time.altzone
            result = "({0} {1}) last updated {2} (GMT {3:+04d})".format(branch, commit,
                time.strftime("%Y/%m/%d %H:%M:%S", date), offset / -36)
    else:
        result = ''
    return result

def version(prog):
    result = "{0} {1}".format(prog, __version__)
    gitinfo = _gitinfo()
    if gitinfo:
        result = result + " {0}".format(gitinfo)
    return result

def getch():
    ''' read in a single character '''
    fd = sys.stdin.fileno()
    old_settings = termios.tcgetattr(fd)
    try:
        tty.setraw(sys.stdin.fileno())
        ch = sys.stdin.read(1)
    finally:
        termios.tcsetattr(fd, termios.TCSADRAIN, old_settings)
    return ch

####################################################################
# option handling code for /usr/bin/ansible and ansible-playbook
# below this line

class SortedOptParser(optparse.OptionParser):
    '''Optparser which sorts the options by opt before outputting --help'''

    def format_help(self, formatter=None):
        self.option_list.sort(key=operator.methodcaller('get_opt_string'))
        return optparse.OptionParser.format_help(self, formatter=None)

def increment_debug(option, opt, value, parser):
    global VERBOSITY
    VERBOSITY += 1

def base_parser(constants=C, usage="", output_opts=False, runas_opts=False,
    async_opts=False, connect_opts=False, subset_opts=False, check_opts=False, diff_opts=False):
    ''' create an options parser for any ansible script '''

    parser = SortedOptParser(usage, version=version("%prog"))
    parser.add_option('-v','--verbose', default=False, action="callback",
        callback=increment_debug, help="verbose mode (-vvv for more)")

    parser.add_option('-f','--forks', dest='forks', default=constants.DEFAULT_FORKS, type='int',
        help="specify number of parallel processes to use (default=%s)" % constants.DEFAULT_FORKS)
    parser.add_option('-i', '--inventory-file', dest='inventory',
        help="specify inventory host file (default=%s)" % constants.DEFAULT_HOST_LIST,
        default=constants.DEFAULT_HOST_LIST)
    parser.add_option('-k', '--ask-pass', default=False, dest='ask_pass', action='store_true',
        help='ask for SSH password')
    parser.add_option('--private-key', default=C.DEFAULT_PRIVATE_KEY_FILE, dest='private_key_file',
        help='use this file to authenticate the connection')
    parser.add_option('-K', '--ask-sudo-pass', default=False, dest='ask_sudo_pass', action='store_true',
        help='ask for sudo password')
    parser.add_option('-M', '--module-path', dest='module_path',
        help="specify path(s) to module library (default=%s)" % constants.DEFAULT_MODULE_PATH,
        default=None)

    if subset_opts:
        parser.add_option('-l', '--limit', default=constants.DEFAULT_SUBSET, dest='subset',
            help='further limit selected hosts to an additional pattern')

    parser.add_option('-T', '--timeout', default=constants.DEFAULT_TIMEOUT, type='int',
        dest='timeout',
        help="override the SSH timeout in seconds (default=%s)" % constants.DEFAULT_TIMEOUT)

    if output_opts:
        parser.add_option('-o', '--one-line', dest='one_line', action='store_true',
            help='condense output')
        parser.add_option('-t', '--tree', dest='tree', default=None,
            help='log output to this directory')

    if runas_opts:
        parser.add_option("-s", "--sudo", default=False, action="store_true",
            dest='sudo', help="run operations with sudo (nopasswd)")
        parser.add_option('-U', '--sudo-user', dest='sudo_user', help='desired sudo user (default=root)',
            default=None)   # Can't default to root because we need to detect when this option was given
        parser.add_option('-u', '--user', default=constants.DEFAULT_REMOTE_USER,
            dest='remote_user',
            help='connect as this user (default=%s)' % constants.DEFAULT_REMOTE_USER)

    if connect_opts:
        parser.add_option('-c', '--connection', dest='connection',
                          default=C.DEFAULT_TRANSPORT,
                          help="connection type to use (default=%s)" % C.DEFAULT_TRANSPORT)

    if async_opts:
        parser.add_option('-P', '--poll', default=constants.DEFAULT_POLL_INTERVAL, type='int',
            dest='poll_interval',
            help="set the poll interval if using -B (default=%s)" % constants.DEFAULT_POLL_INTERVAL)
        parser.add_option('-B', '--background', dest='seconds', type='int', default=0,
            help='run asynchronously, failing after X seconds (default=N/A)')

    if check_opts:
        parser.add_option("-C", "--check", default=False, dest='check', action='store_true',
            help="don't make any changes, instead try to predict some of the changes that may occur"
        )

    if diff_opts:
        parser.add_option("-D", "--diff", default=False, dest='diff', action='store_true',
            help="when changing (small) files and templates, show the differences in those files, works great with --check"
        )


    return parser

def do_encrypt(result, encrypt, salt_size=None, salt=None):
    if PASSLIB_AVAILABLE:
        try:
            crypt = getattr(passlib.hash, encrypt)
        except:
            raise errors.AnsibleError("passlib does not support '%s' algorithm" % encrypt)

        if salt_size:
            result = crypt.encrypt(result, salt_size=salt_size)
        elif salt:
            result = crypt.encrypt(result, salt=salt)
        else:
            result = crypt.encrypt(result)
    else:
        raise errors.AnsibleError("passlib must be installed to encrypt vars_prompt values")

    return result

def last_non_blank_line(buf):

    all_lines = buf.splitlines()
    all_lines.reverse()
    for line in all_lines:
        if (len(line) > 0):
            return line
    # shouldn't occur unless there's no output
    return ""

def filter_leading_non_json_lines(buf):
    '''
    used to avoid random output from SSH at the top of JSON output, like messages from
    tcagetattr, or where dropbear spews MOTD on every single command (which is nuts).

    need to filter anything which starts not with '{', '[', ', '=' or is an empty line.
    filter only leading lines since multiline JSON is valid.
    '''

    filtered_lines = StringIO.StringIO()
    stop_filtering = False
    for line in buf.splitlines():
        if stop_filtering or "=" in line or line.startswith('{') or line.startswith('['):
            stop_filtering = True
            filtered_lines.write(line + '\n')
    return filtered_lines.getvalue()

def boolean(value):
    val = str(value)
    if val.lower() in [ "true", "t", "y", "1", "yes" ]:
        return True
    else:
        return False

def compile_when_to_only_if(expression):
    '''
    when is a shorthand for writing only_if conditionals.  It requires less quoting
    magic.  only_if is retained for backwards compatibility.
    '''

    # when: set $variable
    # when: unset $variable
    # when: failed $json_result
    # when: changed $json_result
    # when: int $x >= $z and $y < 3
    # when: int $x in $alist
    # when: float $x > 2 and $y <= $z
    # when: str $x != $y
    # when: jinja2_compare asdf  # implies {{ asdf }} 

    if type(expression) not in [ str, unicode ]:
        raise errors.AnsibleError("invalid usage of when_ operator: %s" % expression)
    tokens = expression.split()
    if len(tokens) < 2:
        raise errors.AnsibleError("invalid usage of when_ operator: %s" % expression)

    # when_set / when_unset
    if tokens[0] in [ 'set', 'unset' ]:
        tcopy = tokens[1:]
        for (i,t) in enumerate(tokens[1:]):
            if t.find("$") != -1:
                tcopy[i] = "is_%s('''%s''')" % (tokens[0], t)
            else:
                tcopy[i] = t
        return " ".join(tcopy)

    # when_failed / when_changed
    elif tokens[0] in [ 'failed', 'changed' ]:
        tcopy = tokens[1:]
        for (i,t) in enumerate(tokens[1:]):
            if t.find("$") != -1:
                tcopy[i] = "is_%s(%s)" % (tokens[0], t)
            else:
                tcopy[i] = t
        return " ".join(tcopy)

    # when_integer / when_float / when_string
    elif tokens[0] in [ 'integer', 'float', 'string' ]:
        cast = None
        if tokens[0] == 'integer':
            cast = 'int'
        elif tokens[0] == 'string':
            cast = 'str'
        elif tokens[0] == 'float':
            cast = 'float'
        tcopy = tokens[1:]
        for (i,t) in enumerate(tokens[1:]):
            #if re.search(t, r"^\w"):
                # bare word will turn into Jinja2 so all the above
                # casting is really not needed
                #tcopy[i] = "%s('''%s''')" % (cast, t)
            t2 = t.strip()
            if (t2[0].isalpha() or t2[0] == '$') and cast == 'str' and t2 != 'in':
               tcopy[i] = "'%s'" % (t)
            else:
               tcopy[i] = t
        result = " ".join(tcopy)
        return result


    # when_boolean
    elif tokens[0] in [ 'bool', 'boolean' ]:
        tcopy = tokens[1:]
        for (i, t) in enumerate(tcopy):
            if t.find("$") != -1:
                tcopy[i] = "(is_set('''%s''') and '''%s'''.lower() not in ('false', 'no', 'n', 'none', '0', ''))" % (t, t)
        return " ".join(tcopy)

    # the stock 'when' without qualification (new in 1.2), assumes Jinja2 terms
    elif tokens[0] == 'jinja2_compare':
        # a Jinja2 evaluation that results in something Python can eval!
        presented = "{% if " + " ".join(tokens[1:]).strip() + " %} True {% else %} False {% endif %}"
        return presented
    else:
        raise errors.AnsibleError("invalid usage of when_ operator: %s" % expression)

def make_sudo_cmd(sudo_user, executable, cmd):
    """
    helper function for connection plugins to create sudo commands
    """
    # Rather than detect if sudo wants a password this time, -k makes
    # sudo always ask for a password if one is required.
    # Passing a quoted compound command to sudo (or sudo -s)
    # directly doesn't work, so we shellquote it with pipes.quote()
    # and pass the quoted string to the user's shell.  We loop reading
    # output until we see the randomly-generated sudo prompt set with
    # the -p option.
    randbits = ''.join(chr(random.randint(ord('a'), ord('z'))) for x in xrange(32))
    prompt = '[sudo via ansible, key=%s] password: ' % randbits
    sudocmd = '%s -k && %s %s -S -p "%s" -u %s %s -c %s' % (
        C.DEFAULT_SUDO_EXE, C.DEFAULT_SUDO_EXE, C.DEFAULT_SUDO_FLAGS,
        prompt, sudo_user, executable or '$SHELL', pipes.quote(cmd))
    return ('/bin/sh -c ' + pipes.quote(sudocmd), prompt)

def get_diff(diff):
    # called by --diff usage in playbook and runner via callbacks
    # include names in diffs 'before' and 'after' and do diff -U 10

    try:
        with warnings.catch_warnings():
            warnings.simplefilter('ignore')
            ret = []
            if 'dst_binary' in diff:
                ret.append("diff skipped: destination file appears to be binary\n")
            if 'src_binary' in diff:
                ret.append("diff skipped: source file appears to be binary\n")
            if 'dst_larger' in diff:
                ret.append("diff skipped: destination file size is greater than %d\n" % diff['dst_larger'])
            if 'src_larger' in diff:
                ret.append("diff skipped: source file size is greater than %d\n" % diff['src_larger'])
            if 'before' in diff and 'after' in diff:
                if 'before_header' in diff:
                    before_header = "before: %s" % diff['before_header']
                else:
                    before_header = 'before'
                if 'after_header' in diff:
                    after_header = "after: %s" % diff['after_header']
                else:
                    after_header = 'after'
                differ = difflib.unified_diff(diff['before'].splitlines(True), diff['after'].splitlines(True), before_header, after_header, '', '', 10)
                for line in list(differ):
                    ret.append(line)
            return "".join(ret)
    except UnicodeDecodeError:
        return ">> the files are different, but the diff library cannot compare unicode strings"

def is_list_of_strings(items):
<<<<<<< HEAD
    for x in items: 
        if not isinstance(x, basestring):
            return False
    return True

def safe_eval(str):
    ''' 
    this is intended for allowing things like:
    with_items: {{ a_list_variable }}
    where Jinja2 would return a string
    but we do not want to allow it to call functions (outside of Jinja2, where
    the env is constrained)
    '''
    # FIXME: is there a more native way to do this?
    
    def is_set(var):
        return not var.startswith("$") and not '{{' in var

    def is_unset(var):
        return var.startswith("$") or '{{' in var

    # do not allow method calls to modules
    if re.search(r'\w\.\w+\(', str):
        return str
    # do not allow imports
    if re.search(r'import \w+', str):
        return str
    try:
        return eval(str)
    except Exception, e:
        return str


def listify_lookup_plugin_terms(terms, basedir, inject):

    if isinstance(terms, basestring):
        # somewhat did:
        #    with_items: alist
        # OR
        #    with_items: {{ alist }}

        if not '{' in terms and not '[' in terms and not terms.strip().startswith("/"):
            try:
                new_terms = template.template(basedir, "{{ %s }}" % terms, inject)
                if isinstance(new_terms, basestring) and new_terms.find("{{") != -1:
                    pass
                else:
                    terms = new_terms  
            except:
                pass

        if '{' or '[' in terms:
            # Jinja2 already evaluated a variable to a list.
            # Jinja2-ified list needs to be converted back to a real type
            # TODO: something a bit less heavy than eval
            return safe_eval(terms)

        if isinstance(terms, basestring):
            terms = [ terms ]

    return terms




   

=======
   for x in items:
       if not isinstance(x, basestring):
           return False
   return True

def combine_vars(a, b):
    if C.DEFAULT_HASH_BEHAVIOUR == "merge":
        return merge_hash(a, b)
    else:
        return dict(a.items() + b.items())
>>>>>>> 6826aa73
<|MERGE_RESOLUTION|>--- conflicted
+++ resolved
@@ -681,7 +681,6 @@
         return ">> the files are different, but the diff library cannot compare unicode strings"
 
 def is_list_of_strings(items):
-<<<<<<< HEAD
     for x in items: 
         if not isinstance(x, basestring):
             return False
@@ -744,20 +743,9 @@
 
     return terms
 
-
-
-
-   
-
-=======
-   for x in items:
-       if not isinstance(x, basestring):
-           return False
-   return True
-
 def combine_vars(a, b):
     if C.DEFAULT_HASH_BEHAVIOUR == "merge":
         return merge_hash(a, b)
     else:
         return dict(a.items() + b.items())
->>>>>>> 6826aa73
+
