--- conflicted
+++ resolved
@@ -22,6 +22,7 @@
 import errno
 from string import ascii_letters, digits
 import string
+import random
 
 
 class LookupModule(object):
@@ -79,13 +80,13 @@
                 pathdir = os.path.dirname(path)
                 if not os.path.isdir(pathdir):
                     os.makedirs(pathdir)
-<<<<<<< HEAD
+                """
                 chars = ascii_letters + digits + ".,:-_"
                 password = utils.random_password(length)
-=======
+                """
                 chars = "".join([getattr(string,c,c) for c in use_chars]).replace('"','').replace("'",'')
                 password = ''.join(random.choice(chars) for _ in range(length))
->>>>>>> 67867737
+
                 if encrypt is not None:
                     salt = self.random_salt()
                     content = '%s salt=%s' % (password, salt)
